"""Classical AMG (Ruge-Stuben AMG)"""
from __future__ import absolute_import

__docformat__ = "restructuredtext en"

from warnings import warn
from scipy.sparse import csr_matrix, isspmatrix_csr, SparseEfficiencyWarning

from pyamg.multilevel import multilevel_solver
from pyamg.relaxation.smoothing import change_smoothers
from pyamg.strength import classical_strength_of_connection, \
    symmetric_strength_of_connection, evolution_strength_of_connection,\
    distance_strength_of_connection, energy_based_strength_of_connection,\
    algebraic_distance, affinity_distance

from .interpolate import direct_interpolation
from . import split
from .cr import CR

__all__ = ['ruge_stuben_solver']


def ruge_stuben_solver(A,
                       strength=('classical', {'theta': 0.25}),
                       CF='RS',
                       presmoother=('gauss_seidel', {'sweep': 'symmetric'}),
                       postsmoother=('gauss_seidel', {'sweep': 'symmetric'}),
                       max_levels=10, max_coarse=500, keep=False, **kwargs):
    """Create a multilevel solver using Classical AMG (Ruge-Stuben AMG)

    Parameters
    ----------
    A : csr_matrix
        Square matrix in CSR format
    strength : ['symmetric', 'classical', 'evolution', 'distance',
                'algebraic_distance','affinity', 'energy_based', None]
        Method used to determine the strength of connection between unknowns
        of the linear system.  Method-specific parameters may be passed in
        using a tuple, e.g. strength=('symmetric',{'theta' : 0.25 }). If
        strength=None, all nonzero entries of the matrix are considered strong.
    CF : {string} : default 'RS'
        Method used for coarse grid selection (C/F splitting)
        Supported methods are RS, PMIS, PMISc, CLJP, CLJPc, and CR.
    presmoother : {string or dict}
        Method used for presmoothing at each level.  Method-specific parameters
        may be passed in using a tuple, e.g.
        presmoother=('gauss_seidel',{'sweep':'symmetric}), the default.
    postsmoother : {string or dict}
        Postsmoothing method with the same usage as presmoother
    max_levels: {integer} : default 10
        Maximum number of levels to be used in the multilevel solver.
    max_coarse: {integer} : default 500
        Maximum number of variables permitted on the coarse grid.
    keep: {bool} : default False
        Flag to indicate keeping extra operators in the hierarchy for
        diagnostics.  For example, if True, then strength of connection (C) and
        tentative prolongation (T) are kept.

    Returns
    -------
    ml : multilevel_solver
        Multigrid hierarchy of matrices and prolongation operators

    Examples
    --------
    >>> from pyamg.gallery import poisson
    >>> from pyamg import ruge_stuben_solver
    >>> A = poisson((10,),format='csr')
    >>> ml = ruge_stuben_solver(A,max_coarse=3)

    Notes
    -----

    "coarse_solver" is an optional argument and is the solver used at the
    coarsest grid.  The default is a pseudo-inverse.  Most simply,
    coarse_solver can be one of ['splu', 'lu', 'cholesky, 'pinv',
    'gauss_seidel', ... ].  Additionally, coarse_solver may be a tuple
    (fn, args), where fn is a string such as ['splu', 'lu', ...] or a callable
    function, and args is a dictionary of arguments to be passed to fn.


    References
    ----------
    .. [1] Trottenberg, U., Oosterlee, C. W., and Schuller, A.,
       "Multigrid" San Diego: Academic Press, 2001.  Appendix A

    See Also
    --------
    aggregation.smoothed_aggregation_solver, multilevel_solver,
    aggregation.rootnode_solver

    """

    levels = [multilevel_solver.level()]

    # convert A to csr
    if not isspmatrix_csr(A):
        try:
            A = csr_matrix(A)
            warn("Implicit conversion of A to CSR",
                 SparseEfficiencyWarning)
        except:
            raise TypeError('Argument A must have type csr_matrix, \
                             or be convertible to csr_matrix')
    # preprocess A
    A = A.asfptype()
    if A.shape[0] != A.shape[1]:
        raise ValueError('expected square matrix')

    levels[-1].A = A

    while len(levels) < max_levels and levels[-1].A.shape[0] > max_coarse:
        extend_hierarchy(levels, strength, CF, keep)

    ml = multilevel_solver(levels, **kwargs)
    change_smoothers(ml, presmoother, postsmoother)
    return ml


# internal function
def extend_hierarchy(levels, strength, CF, keep):
    """ helper function for local methods """

    def unpack_arg(v):
        if isinstance(v, tuple):
            (v[1])['cost'] = [0.0]
            return v[0], v[1]
        else:
            return v, {'cost' : [0.0]}

    A = levels[-1].A

    # Compute the strength-of-connection matrix C, where larger
    # C[i,j] denote stronger couplings between i and j.
    fn, kwargs = unpack_arg(strength)
    if fn == 'symmetric':
        C = symmetric_strength_of_connection(A, **kwargs)
    elif fn == 'classical':
        C = classical_strength_of_connection(A, **kwargs)
    elif fn == 'distance':
        C = distance_strength_of_connection(A, **kwargs)
    elif (fn == 'ode') or (fn == 'evolution'):
        C = evolution_strength_of_connection(A, **kwargs)
    elif fn == 'energy_based':
        C = energy_based_strength_of_connection(A, **kwargs)
    elif fn == 'algebraic_distance':
        C = algebraic_distance(A, **kwargs)
    elif fn == 'affinity':
        C = affinity_distance(A, **kwargs)
    elif fn is None:
        C = A
    else:
        raise ValueError('unrecognized strength of connection method: %s' %
                         str(fn))

    levels[-1].complexity['strength'] = kwargs['cost'][0]

    # Generate the C/F splitting
    fn, kwargs = unpack_arg(CF)
    if fn == 'RS':
        splitting = split.RS(C, **kwargs)
    elif fn == 'PMIS':
        splitting = split.PMIS(C, **kwargs)
    elif fn == 'PMISc':
        splitting = split.PMISc(C, **kwargs)
    elif fn == 'CLJP':
        splitting = split.CLJP(C, **kwargs)
    elif fn == 'CLJPc':
        splitting = split.CLJPc(C, **kwargs)
<<<<<<< HEAD
=======
    elif fn == 'CR':
        splitting = CR(C, **kwargs)
>>>>>>> f943d889
    else:
        raise ValueError('unknown C/F splitting method (%s)' % CF)

    levels[-1].complexity['CF'] = kwargs['cost'][0]

    # Generate the interpolation matrix that maps from the coarse-grid to the
    # fine-grid
    temp_cost = [0]
    P = direct_interpolation(A, C, splitting, temp_cost)
    levels[-1].complexity['interpolate'] = temp_cost[0]

    # Generate the restriction matrix that maps from the fine-grid to the
    # coarse-grid
    R = P.T.tocsr()

    # Store relevant information for this level
    if keep:
        levels[-1].C = C                  # strength of connection matrix
        levels[-1].splitting = splitting  # C/F splitting

    levels[-1].P = P                  # prolongation operator
    levels[-1].R = R                  # restriction operator
    levels[-1].complexity['RAP'] = R.nnz/float(R.shape[1]) + \
                                    P.nnz/float(P.shape[0])

    levels.append(multilevel_solver.level())

    # Form next level through Galerkin product
    A = R * A * P
    levels[-1].A = A<|MERGE_RESOLUTION|>--- conflicted
+++ resolved
@@ -167,11 +167,8 @@
         splitting = split.CLJP(C, **kwargs)
     elif fn == 'CLJPc':
         splitting = split.CLJPc(C, **kwargs)
-<<<<<<< HEAD
-=======
     elif fn == 'CR':
         splitting = CR(C, **kwargs)
->>>>>>> f943d889
     else:
         raise ValueError('unknown C/F splitting method (%s)' % CF)
 
